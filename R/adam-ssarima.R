--- conflicted
+++ resolved
@@ -1126,12 +1126,8 @@
     yFitted[] <- adamFitted$fitted;
     # Write down the recent profile for future use
     profilesRecentTable <- adamFitted$profile;
-<<<<<<< HEAD
-    matVt[] <- adamFitted$matVt;
-=======
     matVt[] <- adamFitted$states;
 
->>>>>>> 5408be38
     # Write down the initials in the recent profile
     if(!any(initialType==c("complete","backcasting"))){
         profilesRecentInitial <- matVt[,1,drop=FALSE];
