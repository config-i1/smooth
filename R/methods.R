--- conflicted
+++ resolved
@@ -692,16 +692,12 @@
     else{
         intermittent <- "None";
     }
-<<<<<<< HEAD
     if(is.null(ellipsis$main)){
-        graphmaker(x$actuals,x$forecast,x$fitted,main=paste0("iSS, ",intermittent),...);
-    }
-    else{
-        graphmaker(x$actuals,x$forecast,x$fitted,...);
-    }
-=======
-    graphmaker(x$actuals,x$forecast,x$fitted,main=paste0("iSS, ",intermittent), ...);
->>>>>>> c546f62c
+        graphmaker(x$actuals,x$forecast,x$fitted,main=paste0("iSS, ",intermittent), ...);
+    }
+    else{
+        graphmaker(x$actuals,x$forecast,x$fitted, ...);
+    }
 }
 
 #### Prints of smooth ####
