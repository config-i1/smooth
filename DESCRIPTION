Package: smooth
Type: Package
Title: Forecasting Using State Space Models
<<<<<<< HEAD
Version: 4.1.2.41003
Date: 2025-02-27
=======
Version: 4.1.2.41005
Date: 2025-03-03
>>>>>>> e20f3a9d
Authors@R: person("Ivan", "Svetunkov", email = "ivan@svetunkov.com", role = c("aut", "cre"),
                  comment="Senior Lecturer at Centre for Marketing Analytics and Forecasting, Lancaster University, UK")
URL: https://github.com/config-i1/smooth
BugReports: https://github.com/config-i1/smooth/issues
Language: en-GB
Description: Functions implementing Single Source of Error state space models for purposes of time series analysis and forecasting.
             The package includes ADAM (Svetunkov, 2023, <https://openforecast.org/adam/>),
             Exponential Smoothing (Hyndman et al., 2008, <doi: 10.1007/978-3-540-71918-2>),
             SARIMA (Svetunkov & Boylan, 2019 <doi: 10.1080/00207543.2019.1600764>),
             Complex Exponential Smoothing (Svetunkov & Kourentzes, 2018, <doi: 10.13140/RG.2.2.24986.29123>),
             Simple Moving Average (Svetunkov & Petropoulos, 2018 <doi: 10.1080/00207543.2017.1380326>)
             and several simulation functions. It also allows dealing with intermittent demand based on the
             iETS framework (Svetunkov & Boylan, 2019, <doi: 10.13140/RG.2.2.35897.06242>).
License: LGPL-2.1
Depends:
    R (>= 3.0.2),
    greybox (>= 2.0.2)
Imports:
    Rcpp (>= 0.12.3),
    stats,
    generics (>= 0.1.2),
    graphics,
    grDevices,
    pracma,
    statmod,
    MASS,
    nloptr,
    utils,
    xtable,
    zoo
LinkingTo: Rcpp, RcppArmadillo (>= 0.8.100.0.0)
Suggests:
    legion,
    numDeriv,
    testthat,
    knitr,
    rmarkdown,
    doMC,
    doParallel,
    foreach
VignetteBuilder: knitr
RoxygenNote: 7.3.2
Encoding: UTF-8
Roxygen: list(old_usage = TRUE)
ByteCompile: true<|MERGE_RESOLUTION|>--- conflicted
+++ resolved
@@ -1,13 +1,8 @@
 Package: smooth
 Type: Package
 Title: Forecasting Using State Space Models
-<<<<<<< HEAD
-Version: 4.1.2.41003
-Date: 2025-02-27
-=======
 Version: 4.1.2.41005
 Date: 2025-03-03
->>>>>>> e20f3a9d
 Authors@R: person("Ivan", "Svetunkov", email = "ivan@svetunkov.com", role = c("aut", "cre"),
                   comment="Senior Lecturer at Centre for Marketing Analytics and Forecasting, Lancaster University, UK")
 URL: https://github.com/config-i1/smooth
