<<<<<<< HEAD
from ._adam_general import adam_fitter

__all__ = ["adam_fitter"]
=======
from smooth.adam_general.core.adam import Adam

__all__ = ["Adam"]
>>>>>>> 7b49c347
<|MERGE_RESOLUTION|>--- conflicted
+++ resolved
@@ -1,9 +1,3 @@
-<<<<<<< HEAD
-from ._adam_general import adam_fitter
-
-__all__ = ["adam_fitter"]
-=======
-from smooth.adam_general.core.adam import Adam
-
-__all__ = ["Adam"]
->>>>>>> 7b49c347
+from ._adam_general import adam_fitter
+
+__all__ = ["adam_fitter"]