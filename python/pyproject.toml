--- conflicted
+++ resolved
@@ -7,7 +7,6 @@
 version = "0.0.1"
 description = "Python vesrion of the smooth forecasting library"
 readme = "README.md"
-<<<<<<< HEAD
 requires-python = ">=3.10,<3.13"
 dependencies = [
     "pybind11[global]>=2.6.0",
@@ -16,10 +15,6 @@
     "nlopt",
     "scipy"
 ]
-=======
-requires-python = ">=3.8,<3.12.4"
-dependencies = ["pybind11[global]>=2.6.0", "numpy>=1.14"]
->>>>>>> 7905c3ca
 
 [project.optional-dependencies]
 dev = ["pytest", "ruff", "pre-commit", "ipykernel"]
